--- conflicted
+++ resolved
@@ -493,7 +493,6 @@
                                     executeSQL(pureSql, status, lineStartOffset, explain);
                                     if (status.failed) {
                                         if (locFragmentOffset != null) {
-                                            status.sqlFragment = sql;
                                             if (status.errorPositionIsKnown) {
                                                 try {
                                                     status.errorPosition += locFragmentOffset.a - editorPane.getLineStartOffset(editorPane.getLineOfOffset(locFragmentOffset.a));
@@ -591,12 +590,9 @@
             statement = session.getConnection().createStatement();
             CancellationHandler.begin(statement, SQLConsole.this);
             long startTime = System.currentTimeMillis();
-<<<<<<< HEAD
             sqlStatement = sql.replaceAll("(;(?: |\\\\t|\\\\r|(?:--.*))*) \\\\([ \\t\\r]*\\n)", "$1  $2").replaceFirst("(?is)(;\\s*)+$", "");
-=======
-            sqlStatement = sql.replaceAll("(;(?: |\\\\t|\\\\r)*) \\\\([ \\t\\r]*\\n)", "$1  $2").replaceFirst("(?is)(;\\s*)+$", "");
->>>>>>> 291ee683
 			sqlStatement = sqlPlusSupport.replaceVariables(sqlStatement, positionOffsets);
+	        status.statement = sqlStatement;
             boolean hasResultSet;
             boolean isDefine = false;
             ResultSet sqlPlusResultSet = null;
@@ -689,6 +685,7 @@
                     localStatus.limitExceeded = true;
                 }
                 status.updateView(false);
+            	status.statement = sqlStatement;
                 final String finalSqlStatement = sqlStatement;
                 final Table finalResultType = resultType;
                 
@@ -1073,7 +1070,7 @@
         boolean hasUpdated = false;
         long timeInMS;
         Throwable error;
-        String sqlFragment;
+        String statement;
         Pair<Integer, Integer> location;
 
         private synchronized void updateView(boolean force) {
@@ -1115,15 +1112,13 @@
                                         if (errorLine >= 0) {
                                             editorPane.setLineTrackingIcon(errorLine, scaledCancelIcon);
                                         }
-                                        showError(pos + error.getMessage()
-                                                + (sqlFragment == null? "" : 
-                                                    "\nSQL: \"" + (sqlFragment.trim()) + "\""));
+                                        showError(pos + error.getMessage(), statement);
                                     } else {
                                         StringWriter sw = new StringWriter();
                                         PrintWriter pw = new PrintWriter(sw);
                                         error.printStackTrace(pw);
                                         String sStackTrace = sw.toString(); // stack trace as a string
-                                        showError(sStackTrace);
+                                        showError(sStackTrace, statement);
                                     }
                                 }
                             }
@@ -1195,14 +1190,14 @@
         }
     }
     
-    private void showError(String errorMessage) {
+    private void showError(String errorMessage, String statement) {
     	statusLabel.setVisible(true);
     	statusLabel.setForeground(Color.RED);
     	statusLabel.setText("Error");
     	
     	removeLastErrorTab();
     	
-    	JComponent rTabContainer = new ErrorPanel(errorMessage);
+    	JComponent rTabContainer = new ErrorPanel(errorMessage, statement);
 		jTabbedPane1.add(rTabContainer);
         jTabbedPane1.setTabComponentAt(jTabbedPane1.indexOfComponent(rTabContainer), getTitlePanel(jTabbedPane1, rTabContainer, "Error"));
 
@@ -1818,21 +1813,12 @@
     private void toggleLineContinuation() {
 		String currentStatement = editorPane.getCurrentStatement(false);
 		String newStatement;
-<<<<<<< HEAD
 		Pattern p = Pattern.compile(".*;( |\\\\t|\\\\r)*(:--.*)? \\\\( |\\t|\\r)*\\n.*", Pattern.DOTALL);
         Matcher m = p.matcher(currentStatement);
         if (m.matches()) {
 			newStatement = currentStatement.replaceAll("(;(?: |\\\\t|\\\\r|(?:--.*))*) \\\\([ \\t\\r]*\\n)", "$1$2");
 		} else {
 			newStatement = currentStatement.replaceAll("(;(?: |\\\\t|\\\\r|(?:--.*))*)(\\n(\\r)?)", "$1 \\\\$2");
-=======
-		Pattern p = Pattern.compile(".*;( |\\\\t|\\\\r)* \\\\( |\\t|\\r)*\\n.*", Pattern.DOTALL);
-        Matcher m = p.matcher(currentStatement);
-        if (m.matches()) { // ( |\\t|\\r)*\\n.*)")) {
-			newStatement = currentStatement.replaceAll("(;(?: |\\\\t|\\\\r)*) \\\\([ \\t\\r]*\\n)", "$1$2");
-		} else {
-			newStatement = currentStatement.replaceAll("(;(?: |\\\\t|\\\\r)*)(\\n(\\r)?)", "$1 \\\\$2");
->>>>>>> 291ee683
 		}
 		if (!currentStatement.equals(newStatement)) {
 			editorPane.replaceCurrentStatement(newStatement, false);
